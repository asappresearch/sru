import copy
import warnings
import math
from typing import List, Tuple, Union, Optional

import torch
import torch.nn as nn
from torch import Tensor
from torch.nn.utils.rnn import PackedSequence

from sru.ops import (elementwise_recurrence_cpu,
                     elementwise_recurrence_gpu,
                     elementwise_recurrence_naive)


class SRUCell(nn.Module):
    """
    A single SRU layer as per `LSTMCell`, `GRUCell` in Pytorch.
    """

    __constants__ = ['input_size', 'hidden_size', 'output_size', 'rnn_dropout',
                     'dropout', 'bidirectional', 'has_skip_term', 'highway_bias',
                     'v1', 'rescale', 'activation_type', 'activation', 'custom_m',
                     'projection_size', 'num_matrices', 'layer_norm', 'weight_proj',
                     'scale_x']

    scale_x: Tensor
    weight_proj: Optional[Tensor]

    def __init__(self,
                 input_size: int,
                 hidden_size: int,
                 dropout: float = 0.0,
                 rnn_dropout: float = 0.0,
                 bidirectional: bool = False,
                 n_proj: int = 0,
                 use_tanh: bool = False,
                 highway_bias: float = 0.0,
                 has_skip_term: bool = True,
                 layer_norm: bool = False,
                 rescale: bool = True,
                 v1: bool = False,
                 custom_m: Optional[nn.Module] = None,
                 amp_recurrence_fp16: bool = False,
<<<<<<< HEAD
                 weight_c_init: Optional[float] = None):
=======
                 normalize_after: bool = False):
>>>>>>> 318ab425
        """Initialize the SRUCell module.

        Parameters
        ----------
        input_size: int
            the number of features in the input `x`
        hidden_size: int
            the number of features in the hidden state *for each
            direction*
        dropout: float, optional
            the dropout value applied between layers (default=0)
        rnn_dropout: float, optional
            [DEPRECATED] the variational dropout value (default=0)
            This option is deprecated because minimal performance
            improvement, and increases codebase size. This option will
            be removed at the next major version upgrade
        bidirectional: bool, optional
            if True, set the module as a bidirectional SRU
            (default=False)
        n_proj: int, optional
            if non-zero, factorize the ``weight`` parameter matrix as a
            product of two parameter matrices, using an innder dimension
            ``n_proj`` (default=0)
        use_tanh: bool, optional
            [DEPRECATED] if True, apply `tanh` activation to the hidden
            state (default=False). `tanh` is deprecated because minimal
            performance improvement, and increases codebase size. This
            option will be removed at the next major version upgrade.
        highway_bias: float, optional
            the initial value of the bias used in the highway (sigmoid)
            gate (defulat=0)
        has_skip_term: bool, optional
            whether to include a residual connection for output hidden
            state `h` (default=True)
        layer_norm: bool, optional
            whether to apply pre- layer normalization for this layer
            (default=False)
        rescale: bool, optional
            whether to apply a constant rescaling multiplier for the
            residual term (default=True)
        v1: bool, optional
            [DEPRECATED] whether to use the an ealier v1 implementation
            of SRU (default=False)
        custom_m: nn.Module, optional
            use the give module instead of the batched matrix
            multiplication to compute the intermediate representations U
            needed for the elementwise recurrrence operation
            (default=None)
        amp_recurrence_fp16: Type, optional
            When using AMP autocast, selects which type to use
            for recurrence custom kernel.
            False: torch.float32, True: torch.float16
<<<<<<< HEAD
        weight_c_init: Optional[float]
            if not None, then size of uniform initiatialization of weight_c
=======
        normalize_after: bool
            if True use post layer norm, else pre layer norm
>>>>>>> 318ab425
        """
        super(SRUCell, self).__init__()
        self.input_size = input_size
        self.hidden_size = hidden_size  # hidden size per direction
        self.output_size = hidden_size * 2 if bidirectional else hidden_size
        self.rnn_dropout = float(rnn_dropout)
        self.dropout = float(dropout)
        self.bidirectional = bidirectional
        self.has_skip_term = has_skip_term
        self.highway_bias = highway_bias
        self.v1 = v1
        self.rescale = rescale
        self.activation_type = 0
        self.activation = 'none'
        self.custom_m: Optional[nn.Module] = custom_m
        if use_tanh:
            self.activation_type = 1
            self.activation = 'tanh'
        self.amp_recurrence_fp16 = amp_recurrence_fp16
<<<<<<< HEAD
        self.weight_c_init = weight_c_init
=======
        self.normalize_after = normalize_after
>>>>>>> 318ab425

        # projection dimension
        self.projection_size = 0
        if n_proj > 0 and n_proj < self.input_size and n_proj < self.output_size:
            self.projection_size = n_proj

        # number of sub-matrices used in SRU
        self.num_matrices = 3
        if has_skip_term and self.input_size != self.output_size:
            self.num_matrices = 4

        # make parameters
        if self.custom_m is None:
            if self.projection_size == 0:
                self.weight_proj = None
                self.weight = nn.Parameter(torch.Tensor(
                    input_size,
                    self.output_size * self.num_matrices
                ))
            else:
                self.weight_proj = nn.Parameter(torch.Tensor(input_size, self.projection_size))
                self.weight = nn.Parameter(torch.Tensor(
                    self.projection_size,
                    self.output_size * self.num_matrices
                ))
        self.weight_c = nn.Parameter(torch.Tensor(2 * self.output_size))
        self.bias = nn.Parameter(torch.Tensor(2 * self.output_size))

        # scaling constant used in highway connections when rescale=True
        self.register_buffer('scale_x', torch.FloatTensor([0]))

        self.layer_norm: Optional[nn.Module]= None
        if layer_norm:
            if normalize_after:
                self.layer_norm = nn.LayerNorm(self.output_size)
            else:
                self.layer_norm = nn.LayerNorm(self.input_size)

        self.reset_parameters()

    def reset_parameters(self):
        """Properly initialize the weights of SRU, following the same
        recipe as:
        Xavier init:
            http://proceedings.mlr.press/v9/glorot10a/glorot10a.pdf
        Kaiming init:
            https://arxiv.org/abs/1502.01852

        """
        # initialize bias and scaling constant
        self.bias.data.zero_()
        bias_val, output_size = self.highway_bias, self.output_size
        self.bias.data[output_size:].zero_().add_(bias_val)
        self.scale_x.data[0] = 1
        if self.rescale and self.has_skip_term:
            # scalar used to properly scale the highway output
            scale_val = (1 + math.exp(bias_val) * 2)**0.5
            self.scale_x.data[0] = scale_val

        if self.custom_m is None:
            # initialize weights such that E[w_ij]=0 and Var[w_ij]=1/d
            d = self.weight.size(0)
            val_range = (3.0 / d)**0.5
            self.weight.data.uniform_(-val_range, val_range)
            if self.projection_size > 0:
                val_range = (3.0 / self.weight_proj.size(0))**0.5
                self.weight_proj.data.uniform_(-val_range, val_range)

            # projection matrix as a tensor of size:
            #    (input_size, bidirection, hidden_size, num_matrices)
            w = self.weight.data.view(d, -1, self.hidden_size, self.num_matrices)

            # re-scale weights for dropout and normalized input for better gradient flow
            if self.dropout > 0:
                w[:, :, :, 0].mul_((1 - self.dropout)**0.5)
            if self.rnn_dropout > 0:
                w.mul_((1 - self.rnn_dropout)**0.5)

            # making weights smaller when layer norm is used. need more tests
            if self.layer_norm:
                w.mul_(0.1)
                # self.weight_c.data.mul_(0.25)

            # properly scale the highway output
            if self.rescale and self.has_skip_term and self.num_matrices == 4:
                scale_val = (1 + math.exp(bias_val) * 2)**0.5
                w[:, :, :, 3].mul_(scale_val)
        else:
            if hasattr(self.custom_m, 'reset_parameters'):
                self.custom_m.reset_parameters()
            else:
                warnings.warn("Unable to reset parameters for custom module. "
                              "reset_parameters() method not found for custom module. "
                              + self.custom_m.__class__.__name__)

        if not self.v1:
            # intialize weight_c such that E[w]=0 and Var[w]=1
            if self.weight_c_init is None:
                self.weight_c.data.uniform_(-3.0**0.5, 3.0**0.5)
                self.weight_c.data.mul_(0.5**0.5)
            else:
                self.weight_c.data.uniform_(-self.weight_c_init, self.weight_c_init)

            # rescale weight_c and the weight of sigmoid gates with a factor of sqrt(0.5)
            if self.custom_m is None:
                w[:, :, :, 1].mul_(0.5**0.5)
                w[:, :, :, 2].mul_(0.5**0.5)
        else:
            self.weight_c.data.zero_()
            self.weight_c.requires_grad = False

    def forward(self,
                input: Tensor,
                c0: Optional[Tensor] = None,
                mask_pad: Optional[Tensor] = None) -> Tuple[Tensor, Tensor]:
        """The forward method of the SRU layer.
        """

        if input.dim() != 2 and input.dim() != 3:
            raise ValueError("Input must be 2 or 3 dimensional")

        batch_size = input.size(-2)
        if c0 is None:
            c0 = torch.zeros(batch_size, self.output_size, dtype=input.dtype,
                             device=input.device)

        # apply layer norm before activation (i.e. before SRU computation)
        residual = input
        if self.layer_norm is not None and not self.normalize_after:
            input = self.layer_norm(input)

        # apply dropout for multiplication
        if self.training and (self.rnn_dropout > 0):
            mask = self.get_dropout_mask_((batch_size, input.size(-1)), self.rnn_dropout)
            input = input * mask.expand_as(input)

        # get the scaling constant; scale_x is a scalar
        scale_val: Optional[Tensor] = None
        scale_val = self.scale_x if self.rescale else None

        # get dropout mask
        mask_c: Optional[Tensor] = None
        if self.training and (self.dropout > 0):
            mask_c = self.get_dropout_mask_((batch_size, self.output_size),
                                            self.dropout)

        # compute U, V
        #   U is (length, batch_size, output_size * num_matrices)
        #   V is (output_size*2,) or (length, batch_size, output_size * 2) if provided
        U, V = self.compute_UV(input, c0, mask_pad)

        # apply elementwise recurrence to get hidden states h and c
        h, c = self.apply_recurrence(U, V, residual, c0, scale_val, mask_c, mask_pad)

        if self.layer_norm is not None and self.normalize_after:
            h = self.layer_norm(h)

        return h, c

    def apply_recurrence(self,
                         U: Tensor,
                         V: Tensor,
                         residual: Tensor,
                         c0: Tensor,
                         scale_val: Optional[Tensor],
                         mask_c: Optional[Tensor],
                         mask_pad: Optional[Tensor]) -> List[Tensor]:
        """
        Apply the elementwise recurrence computation on given input
        tensors

        """
        if self.bias.is_cuda:
            return elementwise_recurrence_gpu(U, residual, V, self.bias, c0,
                                              self.activation_type,
                                              self.hidden_size,
                                              self.bidirectional,
                                              self.has_skip_term,
                                              scale_val, mask_c, mask_pad,
                                              self.amp_recurrence_fp16)

        if not torch.jit.is_scripting():
            return elementwise_recurrence_naive(U, residual, V, self.bias, c0,
                                                self.activation_type,
                                                self.hidden_size,
                                                self.bidirectional,
                                                self.has_skip_term,
                                                scale_val, mask_c, mask_pad)
        else:
            return elementwise_recurrence_cpu(U, residual, V, self.bias, c0,
                                              self.activation_type,
                                              self.hidden_size,
                                              self.bidirectional,
                                              self.has_skip_term,
                                              scale_val, mask_c, mask_pad)

    def compute_UV(self,
                   input: Tensor,
                   c0: Optional[Tensor],
                   mask_pad: Optional[Tensor]) -> Tuple[Tensor, Tensor]:
        """
        SRU performs grouped matrix multiplication to transform the
        input (length, batch_size, input_size) into a tensor U of size
        (length * batch_size, output_size * num_matrices).

        When a custom module `custom_m` is given, U will be computed by
        the given module. In addition, the module can return an
        additional tensor V (length, batch_size, output_size * 2) that
        will be added to the hidden-to-hidden coefficient terms in
        sigmoid gates, i.e., (V[t, b, d] + weight_c[d]) * c[t-1].

        """
        if self.custom_m is None:
            U = self.compute_U(input)
            V = self.weight_c
        else:
            ret = self.custom_m(input)
            if isinstance(ret, tuple) or isinstance(ret, list):
                if len(ret) > 2:
                    raise Exception("Custom module must return 1 or 2 tensors but got {}.".format(
                        len(ret)
                    ))
                U, V = ret[0], ret[1] + self.weight_c
            else:
                U, V = ret, self.weight_c

            if U.size(-1) != self.output_size * self.num_matrices:
                raise ValueError("U must have a last dimension of {} but got {}.".format(
                    self.output_size * self.num_matrices,
                    U.size(-1)
                ))
            if V.size(-1) != self.output_size * 2:
                raise ValueError("V must have a last dimension of {} but got {}.".format(
                    self.output_size * 2,
                    V.size(-1)
                ))
        return U, V

    def compute_U(self,
                  input: Tensor) -> Tensor:
        """
        SRU performs grouped matrix multiplication to transform the
        input (length, batch_size, input_size) into a tensor U of size
        (length * batch_size, output_size * num_matrices)
        """
        # collapse (length, batch_size) into one dimension if necessary
        x = input if input.dim() == 2 else input.contiguous().view(-1, self.input_size)
        weight_proj = self.weight_proj
        if weight_proj is not None:
            x_projected = x.mm(weight_proj)
            U = x_projected.mm(self.weight)
        else:
            U = x.mm(self.weight)
        return U

    def get_dropout_mask_(self,
                          size: Tuple[int, int],
                          p: float) -> Tensor:
        """
        Composes the dropout mask for the `SRUCell`.
        """
        b = self.bias.data
        return b.new_empty(size).bernoulli_(1 - p).div_(1 - p)

    def extra_repr(self):
        s = "{input_size}, {hidden_size}"
        if self.projection_size > 0:
            s += ", projection_size={projection_size}"
        if self.dropout > 0:
            s += ", dropout={dropout}"
        if self.rnn_dropout > 0:
            s += ", rnn_dropout={rnn_dropout}"
        if self.bidirectional:
            s += ", bidirectional={bidirectional}"
        if self.highway_bias != 0:
            s += ", highway_bias={highway_bias}"
        if self.activation_type != 0:
            s += ", activation={activation}"
        if self.v1:
            s += ", v1={v1}"
        s += ", rescale={rescale}"
        if not self.has_skip_term:
            s += ", has_skip_term={has_skip_term}"
        if self.layer_norm:
            s += ", layer_norm=True"
        if self.custom_m is not None:
            s += ",\n  custom_m=" + str(self.custom_m)
        return s.format(**self.__dict__)

    def __repr__(self):
        s = self.extra_repr()
        if len(s.split('\n')) == 1:
            return "{}({})".format(self.__class__.__name__, s)
        else:
            return "{}({}\n)".format(self.__class__.__name__, s)


class SRU(nn.Module):
    """
    Implementation of Simple Recurrent Unit (SRU)
    """

    __constants__ = ['input_size', 'hidden_size', 'output_size', 'num_layers',
                     'dropout', 'rnn_dropout', 'projection_size', 'rnn_lst',
                     'bidirectional', 'use_layer_norm', 'has_skip_term',
                     'num_directions', 'nn_rnn_compatible_return', 'input_to_hidden']

    def __init__(self,
                 input_size: int,
                 hidden_size: int,
                 num_layers: int = 2,
                 dropout: float = 0.0,
                 rnn_dropout: float = 0.0,
                 bidirectional: bool = False,
                 projection_size: int = 0,
                 use_tanh: bool = False,
                 layer_norm: bool = False,
                 highway_bias: float = 0.0,
                 has_skip_term: bool = True,
                 rescale: bool = False,
                 v1: bool = False,
                 nn_rnn_compatible_return: bool = False,
                 custom_m: Optional[Union[nn.Module, List[nn.Module]]] = None,
                 proj_input_to_hidden_first: bool = False,
                 amp_recurrence_fp16: bool = False,
<<<<<<< HEAD
                 weight_c_init: Optional[float] = None):
=======
                 normalize_after: bool = False):
>>>>>>> 318ab425
        """Initialize the SRU module.

        Parameters
        ----------
        input_size: int
            the number of features in the input `x`
        hidden_size: int
            the number of features in the hidden state *for each
            direction*
        num_layers: int
            the number of stacked SRU layers (default=2)
        dropout: float, optional
            the dropout value applied between layers (default=0)
        rnn_dropout: float, optional
            [DEPRECATED] the variational dropout value (default=0)
            This option is deprecated because minimal performance
            improvement, and increases codebase size. This option will
            be removed at the next major version upgrade
        bidirectional: bool, optional
            if True, set the module as a bidirectional SRU
            (default=False)
        projection_size: int, optional
            if non-zero, factorize the ``weight`` parameter in each
            layeras a product of two parameter matrices, using an innder
            dimension ``projection_size`` (default=0)
        use_tanh: bool, optional
            [DEPRECATED] if True, apply `tanh` activation to the hidden
            state (default=False). `tanh` is deprecated because minimal
            performance improvement, and increases codebase size. This
            option will be removed at the next major version upgrade.
        layer_norm: bool, optional
            whether to apply pre- layer normalization for this layer
            (default=False)
        highway_bias: float, optional
            the initial value of the bias used in the highway (sigmoid)
            gate (defulat=0)
        has_skip_term: bool, optional
            whether to include a residual connection for output hidden
            state `h` (default=True)
        rescale: bool, optional
            whether to apply a constant rescaling multiplier for the
            residual term (default=False)
        v1: bool, optional
            [DEPRECATED] whether to use the an ealier v1 implementation
            of SRU (default=False)
        custom_m: Union[nn.Module, List[nn.Module]], optional
            use the given module(s) instead of the batched matrix
            multiplication to compute the intermediate representations U
            needed for the elementwise recurrrence operation.  The
            module must take input x of shape (seq_len, batch_size,
            hidden_size). It returns a tensor U of shape (seq_len,
            batch_size, hidden_size * num_matrices), and one optional
            tensor V of shape (seq_len, batch_size, hidden_size * 2).
            (default=None)
        amp_recurrence_fp16: Type, optional
            When using AMP autocast, selects which type to use
            for recurrence custom kernel.
            False: torch.float32, True: torch.float16
<<<<<<< HEAD
        weight_c_init: Optional[float]
            if not None, then size of uniform initiatialization of weight_c

=======
        normalize_after: bool
            if True use post layer norm, else use pre layer norm
>>>>>>> 318ab425
        """

        super(SRU, self).__init__()
        self.input_size = input_size
        self.hidden_size = hidden_size
        self.output_size = hidden_size * 2 if bidirectional else hidden_size
        self.num_layers = num_layers
        self.dropout = dropout
        self.rnn_dropout = rnn_dropout
        self.projection_size = projection_size
        self.bidirectional = bidirectional
        self.use_layer_norm = layer_norm
        self.has_skip_term = has_skip_term
        self.num_directions = 2 if bidirectional else 1
        self.nn_rnn_compatible_return = nn_rnn_compatible_return
        self.input_to_hidden = None
        if proj_input_to_hidden_first and input_size != self.output_size:
            first_layer_input_size = self.output_size
            self.input_to_hidden = nn.Linear(input_size, self.output_size, bias=False)
        else:
            first_layer_input_size = input_size
        self.amp_recurrence_fp16 = amp_recurrence_fp16

        if rnn_dropout > 0:
            warnings.warn("rnn_dropout > 0 is deprecated and will be removed in"
                          "next major version of SRU. Please use dropout instead.")
        if use_tanh:
            warnings.warn("use_tanh = True is deprecated and will be removed in"
                          "next major version of SRU.")

        rnn_lst = nn.ModuleList()
        for i in range(num_layers):
            # get custom modules when provided
            custom_m_i = None
            if custom_m is not None:
                custom_m_i = custom_m[i] if isinstance(custom_m, list) else copy.deepcopy(custom_m)
            # create the i-th SRU layer
            layer_i = SRUCell(
                first_layer_input_size if i == 0 else self.output_size,
                self.hidden_size,
                dropout=dropout if i + 1 != num_layers else 0,
                rnn_dropout=rnn_dropout,
                bidirectional=bidirectional,
                n_proj=projection_size,
                use_tanh=use_tanh,
                layer_norm=layer_norm,
                highway_bias=highway_bias,
                has_skip_term=has_skip_term,
                rescale=rescale,
                v1=v1,
                custom_m=custom_m_i,
                amp_recurrence_fp16=amp_recurrence_fp16,
<<<<<<< HEAD
                weight_c_init=weight_c_init,
=======
                normalize_after=normalize_after
>>>>>>> 318ab425
            )
            rnn_lst.append(layer_i)
        self.rnn_lst = rnn_lst

    def forward(self, input: Tensor,
                c0: Optional[Tensor] = None,
                mask_pad: Optional[Tensor] = None) -> Tuple[Tensor, Tensor]:
        """The forward method of SRU module

        Parameters
        ----------
        input: Tensor
            the input feature. shape: (length, batch_size, input_size)
        c0: Tensor, optional
            the initial internal hidden state. shape: (num_layers,
            batch_size, output_size) where
            output_size = hidden_size * num_direction
        mask_pad: Tensor, optional
            the mask where a non-zero value indicates if an input token
            is pad token that should be ignored in forward and backward
            computation. shape: (length, batch_size)

        Returns
        ----------
        h: Tensor
            the output hidden state. shape: (length, batch_size,
            output_size) where
            output_size = hidden_size * num_direction
        c: Tensor
            the last internal hidden state. shape: (num_layers,
            batch_size, output_size), or (num_layers * num_directions,
            batch_size, hidden_size) if `nn_rnn_compatible_return` is
            set `True`

        """
        # unpack packed, if input is packed. packing and then unpacking will be slower than not
        # packing at all, but makes SRU usage compatible with nn.RNN usage
        orig_input = input
        if isinstance(orig_input, PackedSequence):
            input, lengths = nn.utils.rnn.pad_packed_sequence(input)
            max_length = lengths.max().item()
            mask_pad = torch.ByteTensor([[0] * length + [1] * (max_length - length)
                                        for length in lengths.tolist()])
            mask_pad = mask_pad.to(input.device).transpose(0, 1).contiguous()

        # The dimensions of `input` should be: `(sequence_length, batch_size, input_size)`.
        if input.dim() != 3:
            raise ValueError("There must be 3 dimensions for (length, batch_size, input_size)")

        if c0 is None:
            zeros = torch.zeros(input.size(1), self.output_size, dtype=input.dtype,
                                device=input.device)
            c0_ = [zeros for i in range(self.num_layers)]
        else:
            # The dimensions of `c0` should be: `(num_layers, batch_size, hidden_size * dir_)`.
            if c0.dim() != 3:
                raise ValueError("c0 must be 3 dim (num_layers, batch_size, output_size)")
            c0_ = [x.squeeze(0) for x in c0.chunk(self.num_layers, 0)]

        if self.input_to_hidden is None:
            prevx = input
        else:
            prevx = self.input_to_hidden(input)
        lstc = []
        i = 0
        for rnn in self.rnn_lst:
            h, c = rnn(prevx, c0_[i], mask_pad=mask_pad)
            prevx = h
            lstc.append(c)
            i += 1

        lstc_stack = torch.stack(lstc)
        if self.nn_rnn_compatible_return:
            batch_size = input.size(1)
            lstc_stack = lstc_stack.view(self.num_layers, batch_size,
                                         self.num_directions, self.hidden_size)
            lstc_stack = lstc_stack.transpose(1, 2).contiguous()
            lstc_stack = lstc_stack.view(self.num_layers * self.num_directions,
                                         batch_size, self.hidden_size)

        if isinstance(orig_input, PackedSequence):
            prevx = nn.utils.rnn.pack_padded_sequence(prevx, lengths, enforce_sorted=False)
            return prevx, lstc_stack
        else:
            return prevx, lstc_stack

    def reset_parameters(self):
        for rnn in self.rnn_lst:
            rnn.reset_parameters()
        if self.input_to_hidden is not None:
            self.input_to_hidden.reset_parameters()

    def make_backward_compatible(self):
        self.nn_rnn_compatible_return = getattr(self, 'nn_rnn_compatible_return', False)

        # version <= 2.1.7
        if hasattr(self, 'n_in'):
            if len(self.ln_lst):
                raise Exception("Layer norm is not backward compatible for sru<=2.1.7")
            if self.use_weight_norm:
                raise Exception("Weight norm removed in sru>=2.1.9")
            self.input_size = self.n_in
            self.hidden_size = self.n_out
            self.output_size = self.out_size
            self.num_layers = self.depth
            self.projection_size = self.n_proj
            self.use_layer_norm = False
            for cell in self.rnn_lst:
                cell.input_size = cell.n_in
                cell.hidden_size = cell.n_out
                cell.output_size = cell.n_out * 2 if cell.bidirectional else cell.n_out
                cell.num_matrices = cell.k
                cell.projection_size = cell.n_proj
                cell.layer_norm = None
                if cell.activation_type > 1:
                    raise Exception("ReLU or SeLU activation removed in sru>=2.1.9")

        # version <= 2.1.9
        if not hasattr(self, 'input_to_hidden'):
            self.input_to_hidden = None
            for cell in self.rnn_lst:
                cell.custom_m = None<|MERGE_RESOLUTION|>--- conflicted
+++ resolved
@@ -42,11 +42,8 @@
                  v1: bool = False,
                  custom_m: Optional[nn.Module] = None,
                  amp_recurrence_fp16: bool = False,
-<<<<<<< HEAD
+                 normalize_after: bool = False,
                  weight_c_init: Optional[float] = None):
-=======
-                 normalize_after: bool = False):
->>>>>>> 318ab425
         """Initialize the SRUCell module.
 
         Parameters
@@ -99,13 +96,10 @@
             When using AMP autocast, selects which type to use
             for recurrence custom kernel.
             False: torch.float32, True: torch.float16
-<<<<<<< HEAD
+        normalize_after: bool
+            if True use post layer norm, else pre layer norm
         weight_c_init: Optional[float]
             if not None, then size of uniform initiatialization of weight_c
-=======
-        normalize_after: bool
-            if True use post layer norm, else pre layer norm
->>>>>>> 318ab425
         """
         super(SRUCell, self).__init__()
         self.input_size = input_size
@@ -125,11 +119,8 @@
             self.activation_type = 1
             self.activation = 'tanh'
         self.amp_recurrence_fp16 = amp_recurrence_fp16
-<<<<<<< HEAD
+        self.normalize_after = normalize_after
         self.weight_c_init = weight_c_init
-=======
-        self.normalize_after = normalize_after
->>>>>>> 318ab425
 
         # projection dimension
         self.projection_size = 0
@@ -455,11 +446,8 @@
                  custom_m: Optional[Union[nn.Module, List[nn.Module]]] = None,
                  proj_input_to_hidden_first: bool = False,
                  amp_recurrence_fp16: bool = False,
-<<<<<<< HEAD
+                 normalize_after: bool = False,
                  weight_c_init: Optional[float] = None):
-=======
-                 normalize_after: bool = False):
->>>>>>> 318ab425
         """Initialize the SRU module.
 
         Parameters
@@ -518,14 +506,10 @@
             When using AMP autocast, selects which type to use
             for recurrence custom kernel.
             False: torch.float32, True: torch.float16
-<<<<<<< HEAD
+        normalize_after: bool
+            if True use post layer norm, else use pre layer norm
         weight_c_init: Optional[float]
             if not None, then size of uniform initiatialization of weight_c
-
-=======
-        normalize_after: bool
-            if True use post layer norm, else use pre layer norm
->>>>>>> 318ab425
         """
 
         super(SRU, self).__init__()
@@ -578,11 +562,8 @@
                 v1=v1,
                 custom_m=custom_m_i,
                 amp_recurrence_fp16=amp_recurrence_fp16,
-<<<<<<< HEAD
+                normalize_after=normalize_after,
                 weight_c_init=weight_c_init,
-=======
-                normalize_after=normalize_after
->>>>>>> 318ab425
             )
             rnn_lst.append(layer_i)
         self.rnn_lst = rnn_lst
