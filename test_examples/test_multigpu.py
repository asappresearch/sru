import time
import torch
import torch.nn as nn
from torch.autograd import Variable
from cuda_functional import SRU

class Model(nn.Module):
    def __init__(self, rnn):
        super(Model, self).__init__()
        self.rnn = rnn

    def forward(self, x):
        out, state = self.rnn(x)
        return out[-1:]

def run(x, model, N):
    start = time.time()
    for _ in range(N):
        h = model(x)
    torch.cuda.synchronize()
    print (h.size())
    print ("{:.4}".format(time.time()-start))

<<<<<<< HEAD
N = 100
input_size, hidden_size = 256, 1024
num_layers = 2
batch_size = 128*2
length = 64
=======
N = 1000
input_size, hidden_size = 1024, 1024
num_layers = 4
batch_size = 256
length = 32
>>>>>>> 8a965a7e

x = Variable(torch.randn(length, batch_size, input_size).float(), volatile=True)
x = x.cuda()

# single gpu
rnn = Model(SRU(input_size, hidden_size, num_layers))
rnn.cuda()
rnn(x)
print ("Single gpu:")
run(x, rnn, N)

# multiple gpu
rnn_2 = Model(SRU(input_size, hidden_size, num_layers))
rnn_2 = nn.DataParallel(rnn_2, dim=1)
rnn_2.cuda()
rnn_2(x)
print ("Multi gpu:")
run(x, rnn_2, N)
<|MERGE_RESOLUTION|>--- conflicted
+++ resolved
@@ -11,38 +11,32 @@
 
     def forward(self, x):
         out, state = self.rnn(x)
-        return out[-1:]
+        #return out      # synchronize more data
+        return out[-1:]  # synchronize less data (only the last state)
 
 def run(x, model, N):
     start = time.time()
     for _ in range(N):
         h = model(x)
     torch.cuda.synchronize()
-    print (h.size())
-    print ("{:.4}".format(time.time()-start))
+    print ("{:.4} sec\n".format(time.time()-start))
 
-<<<<<<< HEAD
 N = 100
 input_size, hidden_size = 256, 1024
 num_layers = 2
 batch_size = 128*2
 length = 64
-=======
-N = 1000
-input_size, hidden_size = 1024, 1024
-num_layers = 4
-batch_size = 256
-length = 32
->>>>>>> 8a965a7e
 
 x = Variable(torch.randn(length, batch_size, input_size).float(), volatile=True)
 x = x.cuda()
+
+print ("")
 
 # single gpu
 rnn = Model(SRU(input_size, hidden_size, num_layers))
 rnn.cuda()
 rnn(x)
-print ("Single gpu:")
+print ("\nSingle gpu:")
 run(x, rnn, N)
 
 # multiple gpu
@@ -50,5 +44,5 @@
 rnn_2 = nn.DataParallel(rnn_2, dim=1)
 rnn_2.cuda()
 rnn_2(x)
-print ("Multi gpu:")
+print ("\nMulti gpu:")
 run(x, rnn_2, N)
